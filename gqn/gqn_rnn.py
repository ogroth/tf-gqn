--- conflicted
+++ resolved
@@ -334,13 +334,8 @@
   return outputs[-1].canvas
 
 
-<<<<<<< HEAD
 def inference_rnn(representations, query_poses, target_frames, sequence_size=12,
-                  scope="InferenceRNN"):
-=======
-def inference_rnn(representations, query_poses, query_images, sequence_size=12,
                   scope="GQN_RNN"):
->>>>>>> e7ab91c0
 
   dim_r = representations.get_shape().as_list()
   batch = tf.shape(representations)[0]
